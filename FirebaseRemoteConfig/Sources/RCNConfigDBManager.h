--- conflicted
+++ resolved
@@ -55,17 +55,10 @@
 /// @param fetchedConfig  Return fetchedConfig loaded from DB
 /// @param activeConfig  Return activeConfig loaded from DB
 /// @param defaultConfig  Return defaultConfig loaded from DB
-<<<<<<< HEAD
-typedef void (^RCNDBLoadCompletion)(BOOL success,
-                                    NSDictionary *fetchedConfig,
-                                    NSDictionary *activeConfig,
-                                    NSDictionary *defaultConfig);
-=======
 typedef void (^RCNDBLoadCompletion)(BOOL success, NSDictionary *fetchedConfig,
                                     NSDictionary *activeConfig, NSDictionary *defaultConfig,
                                     NSDictionary<NSString *, id> *fetchedFeaturesAndRollouts,
                                     NSDictionary<NSString *, id> *activatedFeaturesAndRollouts);
->>>>>>> 1cdf6713
 
 /// Returns the current version of the Remote Config database.
 + (NSString *)remoteConfigPathForDatabase;
