--- conflicted
+++ resolved
@@ -1,16 +1,10 @@
-<<<<<<< HEAD
 # Unreleased
 - [fixed] Fixed data race in credentials provider (#10393).
 
-# 10.0.0
-=======
 # 10.0.0
 - [feature] Added `Query.count()`, which fetches the number of documents in the
   result set without actually downloading the documents (#10246).
->>>>>>> 00f25acf
 - [fixed] Fixed compiler warning about `@param comparator` (#10226).
-- [feature] Added `Query.count()`, which fetches the number of documents in the
-  result set without actually downloading the documents (#10246).
 
 # 9.6.0
 - [added] Expose client side indexing feature with `FIRFirestore.setIndexConfigurationFromJSON` and
