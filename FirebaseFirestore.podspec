--- conflicted
+++ resolved
@@ -61,16 +61,12 @@
       '"${PODS_TARGET_SRCROOT}" ' +
       '"${PODS_TARGET_SRCROOT}/Firestore/third_party/abseil-cpp" ' +
       '"${PODS_ROOT}/nanopb" ' +
-<<<<<<< HEAD
       '"${PODS_TARGET_SRCROOT}/Firestore/Protos/nanopb"',
-    'OTHER_CFLAGS' => '-DFIRFirestore_VERSION=' + s.version.to_s + ' ' +
-      # The nanopb pod (which is pulled in indirectly) sets these defs, so we must too.
-      # (We *do* require 16bit (or larger) fields, so we'd have to set at least
-      # PB_FIELD_16BIT anyways.)
-      '-DPB_FIELD_32BIT -DPB_NO_PACKED_STRUCTS=1'
-=======
-      '"${PODS_TARGET_SRCROOT}/Firestore/Protos/nanopb"'
->>>>>>> 9307f489
+
+    # The nanopb pod (which is pulled in indirectly) sets these defs, so we
+    # must too.  (We *do* require 16bit (or larger) fields, so we'd have to set
+    # at least PB_FIELD_16BIT anyways.)
+    'OTHER_CFLAGS' => '-DPB_FIELD_32BIT -DPB_NO_PACKED_STRUCTS=1'
   }
 
   s.prepare_command = <<-CMD
