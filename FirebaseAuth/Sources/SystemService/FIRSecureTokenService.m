--- conflicted
+++ resolved
@@ -167,25 +167,16 @@
         access to and mutation of these instance variables.
  */
 - (void)requestAccessToken:(FIRFetchAccessTokenCallback)callback {
-<<<<<<< HEAD
   FIRSecureTokenRequest *request;
   if (_refreshToken.length) {
     request = [FIRSecureTokenRequest refreshRequestWithRefreshToken:_refreshToken
                                                requestConfiguration:_requestConfiguration];
-  } else if (_authorizationCode.length) {
-    request = [FIRSecureTokenRequest authCodeRequestWithCode:_authorizationCode
-                                        requestConfiguration:_requestConfiguration];
   } else {
     NSError *error = [FIRAuthErrorUtils errorWithCode:FIRAuthInternalErrorCodeInternalError
                                               message:kRefreshTokenError];
     callback(nil, error, NO);
     return;
   }
-=======
-  FIRSecureTokenRequest *request =
-      [FIRSecureTokenRequest refreshRequestWithRefreshToken:_refreshToken
-                                       requestConfiguration:_requestConfiguration];
->>>>>>> 480178b0
   [FIRAuthBackend
       secureToken:request
          callback:^(FIRSecureTokenResponse *_Nullable response, NSError *_Nullable error) {
